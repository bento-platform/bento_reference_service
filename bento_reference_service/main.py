import structlog
import time

from bento_lib.apps.fastapi import BentoFastAPI
from bento_lib.responses.errors import internal_server_error
from contextlib import asynccontextmanager
from fastapi import FastAPI, Request, Response, status
from fastapi.responses import JSONResponse
from uvicorn.protocols.utils import get_path_with_query_string

from . import __version__
from .authz import authz_middleware
from .config import get_config
from .constants import BENTO_SERVICE_KIND, SERVICE_TYPE
from .db import get_db
from .logger import get_logger
from .routers.genomes import genome_router
from .routers.refget import refget_router
from .routers.tasks import task_router
from .routers.workflows import workflow_router


BENTO_SERVICE_INFO = {
    "serviceKind": BENTO_SERVICE_KIND,
    "dataService": False,
    "workflowProvider": True,
    "gitRepository": "https://github.com/bento-platform/bento_reference_service",
}


# TODO: Find a way to DI this
config_for_setup = get_config()
logger_for_setup = get_logger(config_for_setup)


@asynccontextmanager
async def lifespan(_app: FastAPI):
    db = get_db(config_for_setup, logger_for_setup)

    # If we have any tasks that are still marked as "running" on application startup, we need to move them to the error
    # state.
    await db.move_running_tasks_to_error()
    await db.close()

    yield


app = BentoFastAPI(
    authz_middleware,
    config_for_setup,
    logger_for_setup,
    BENTO_SERVICE_INFO,
    SERVICE_TYPE,
    __version__,
    configure_structlog_access_logger=True,  # Set up custom access log middleware to replace the default Uvicorn one
    lifespan=lifespan,
)


<<<<<<< HEAD
# Set up custom access log middleware to replace the default Uvicorn one
#  - This way, we can structure the access data in a better way.
# Adapted from https://gist.github.com/nymous/f138c7f06062b7c43c060bf03759c29e
# Licensed under the terms of the MIT license, (c) Thomas Gaudin
@app.middleware("http")
async def access_log_middleware(request: Request, call_next) -> Response:
    start_time = time.perf_counter_ns()

    service_logger = structlog.stdlib.get_logger(f"{BENTO_SERVICE_KIND}.logger")
    response = JSONResponse(
        status_code=status.HTTP_500_INTERNAL_SERVER_ERROR, content=internal_server_error(logger=service_logger)
    )
    try:
        response = await call_next(request)
    except Exception as e:
        await service_logger.aexception("uncaught exception", exc_info=e)
    finally:
        duration = time.perf_counter_ns() - start_time

        status_code = response.status_code
        url = get_path_with_query_string(request.scope)
        client_host = request.client.host
        client_port = request.client.port
        http_method = request.method
        http_version = request.scope["http_version"]

        access_logger = structlog.stdlib.get_logger(f"{BENTO_SERVICE_KIND}.access")
        await access_logger.ainfo(
            # The message format mirrors the original uvicorn access message, but with response duration added.
            f'{client_host}:{client_port} - "{http_method} {url} HTTP/{http_version}" {status_code} '
            f"({duration / 10e9:.4f}s)",
            http={
                "url": url,
                "status_code": status_code,
                "method": http_method,
                "version": http_version,
            },
            network={"client": {"host": client_host, "port": client_port}},
            duration=duration,
        )

        return response


=======
>>>>>>> f0e2d9be
# Attach different routers to the app, for:
# - genome listing
# - asynchronous task querying
# - our RefGet API implementation
# - our workflow metadata and WDLs
app.include_router(genome_router)
app.include_router(task_router)
app.include_router(refget_router)
app.include_router(workflow_router)


# Create the required ingestion temporary directory if needed
config_for_setup.file_ingest_tmp_dir.mkdir(exist_ok=True)<|MERGE_RESOLUTION|>--- conflicted
+++ resolved
@@ -56,54 +56,6 @@
     lifespan=lifespan,
 )
 
-
-<<<<<<< HEAD
-# Set up custom access log middleware to replace the default Uvicorn one
-#  - This way, we can structure the access data in a better way.
-# Adapted from https://gist.github.com/nymous/f138c7f06062b7c43c060bf03759c29e
-# Licensed under the terms of the MIT license, (c) Thomas Gaudin
-@app.middleware("http")
-async def access_log_middleware(request: Request, call_next) -> Response:
-    start_time = time.perf_counter_ns()
-
-    service_logger = structlog.stdlib.get_logger(f"{BENTO_SERVICE_KIND}.logger")
-    response = JSONResponse(
-        status_code=status.HTTP_500_INTERNAL_SERVER_ERROR, content=internal_server_error(logger=service_logger)
-    )
-    try:
-        response = await call_next(request)
-    except Exception as e:
-        await service_logger.aexception("uncaught exception", exc_info=e)
-    finally:
-        duration = time.perf_counter_ns() - start_time
-
-        status_code = response.status_code
-        url = get_path_with_query_string(request.scope)
-        client_host = request.client.host
-        client_port = request.client.port
-        http_method = request.method
-        http_version = request.scope["http_version"]
-
-        access_logger = structlog.stdlib.get_logger(f"{BENTO_SERVICE_KIND}.access")
-        await access_logger.ainfo(
-            # The message format mirrors the original uvicorn access message, but with response duration added.
-            f'{client_host}:{client_port} - "{http_method} {url} HTTP/{http_version}" {status_code} '
-            f"({duration / 10e9:.4f}s)",
-            http={
-                "url": url,
-                "status_code": status_code,
-                "method": http_method,
-                "version": http_version,
-            },
-            network={"client": {"host": client_host, "port": client_port}},
-            duration=duration,
-        )
-
-        return response
-
-
-=======
->>>>>>> f0e2d9be
 # Attach different routers to the app, for:
 # - genome listing
 # - asynchronous task querying
